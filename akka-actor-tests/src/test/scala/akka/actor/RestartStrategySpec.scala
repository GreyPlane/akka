--- conflicted
+++ resolved
@@ -40,11 +40,11 @@
 
       val slave = createActor(Props(new Actor {
 
-<<<<<<< HEAD
         protected def receive = {
           case Ping  ⇒ countDownLatch.countDown()
           case Crash ⇒ throw new Exception("Crashing...")
         }
+
         override def postRestart(reason: Throwable) = {
           if (!restartLatch.isOpen)
             restartLatch.open
@@ -60,34 +60,19 @@
       slave ! Ping
       slave ! Crash
       slave ! Ping
-=======
-    // test restart and post restart ping
-    assert(restartLatch.tryAwait(10, TimeUnit.SECONDS))
-
-    // now crash again... should not restart
-    slave ! Crash
-    slave ! Ping
-
-    assert(secondRestartLatch.tryAwait(10, TimeUnit.SECONDS))
-    assert(countDownLatch.await(10, TimeUnit.SECONDS))
-
-    slave ! Crash
-    assert(stopLatch.tryAwait(10, TimeUnit.SECONDS))
-  }
->>>>>>> 963ea0d9
 
       // test restart and post restart ping
-      assert(restartLatch.tryAwait(1, TimeUnit.SECONDS))
+      assert(restartLatch.tryAwait(10, TimeUnit.SECONDS))
 
       // now crash again... should not restart
       slave ! Crash
       slave ! Ping
 
-      assert(secondRestartLatch.tryAwait(1, TimeUnit.SECONDS))
-      assert(countDownLatch.await(1, TimeUnit.SECONDS))
-
-      slave ! Crash
-      assert(stopLatch.tryAwait(1, TimeUnit.SECONDS))
+      assert(secondRestartLatch.tryAwait(10, TimeUnit.SECONDS))
+      assert(countDownLatch.await(10, TimeUnit.SECONDS))
+
+      slave ! Crash
+      assert(stopLatch.tryAwait(10, TimeUnit.SECONDS))
     }
 
     "ensure that slave is immortal without max restarts and time range" in {
@@ -150,45 +135,31 @@
       slave ! Ping
       slave ! Crash
 
-      assert(restartLatch.tryAwait(1, TimeUnit.SECONDS))
-      assert(pingLatch.tryAwait(1, TimeUnit.SECONDS))
-
-      slave ! Ping
-      slave ! Crash
-
-<<<<<<< HEAD
-      assert(secondRestartLatch.tryAwait(1, TimeUnit.SECONDS))
-      assert(secondPingLatch.tryAwait(1, TimeUnit.SECONDS))
-=======
-    assert(restartLatch.tryAwait(10, TimeUnit.SECONDS))
-    assert(pingLatch.tryAwait(10, TimeUnit.SECONDS))
->>>>>>> 963ea0d9
+      assert(restartLatch.tryAwait(10, TimeUnit.SECONDS))
+      assert(pingLatch.tryAwait(10, TimeUnit.SECONDS))
+
+      slave ! Ping
+      slave ! Crash
+
+      assert(secondRestartLatch.tryAwait(10, TimeUnit.SECONDS))
+      assert(secondPingLatch.tryAwait(10, TimeUnit.SECONDS))
 
       // sleep to go out of the restart strategy's time range
       sleep(700L)
 
-<<<<<<< HEAD
       // now crash again... should and post restart ping
       slave ! Crash
       slave ! Ping
-=======
-    assert(secondRestartLatch.tryAwait(10, TimeUnit.SECONDS))
-    assert(secondPingLatch.tryAwait(10, TimeUnit.SECONDS))
->>>>>>> 963ea0d9
 
       assert(thirdRestartLatch.tryAwait(1, TimeUnit.SECONDS))
 
       assert(!slave.isShutdown)
     }
 
-<<<<<<< HEAD
     "ensure that slave is not restarted after max retries" in {
       val boss = createActor(Props(new Actor {
         def receive = { case _ ⇒ () }
       }).withFaultHandler(OneForOneStrategy(List(classOf[Throwable]), Some(2), None)))
-=======
-    assert(thirdRestartLatch.tryAwait(10, TimeUnit.SECONDS))
->>>>>>> 963ea0d9
 
       val restartLatch = new StandardLatch
       val secondRestartLatch = new StandardLatch
@@ -213,44 +184,26 @@
         }
       }).withSupervisor(boss))
 
-<<<<<<< HEAD
-      slave ! Ping
-      slave ! Crash
-      slave ! Ping
-=======
-    // test restart and post restart ping
-    assert(restartLatch.tryAwait(10, TimeUnit.SECONDS))
->>>>>>> 963ea0d9
+      slave ! Ping
+      slave ! Crash
+      slave ! Ping
 
       // test restart and post restart ping
-      assert(restartLatch.tryAwait(1, TimeUnit.SECONDS))
-
-      assert(!slave.isShutdown)
-
-<<<<<<< HEAD
+      assert(restartLatch.tryAwait(10, TimeUnit.SECONDS))
+
+      assert(!slave.isShutdown)
+
       // now crash again... should not restart
       slave ! Crash
       slave ! Ping
-=======
-    assert(secondRestartLatch.tryAwait(10, TimeUnit.SECONDS))
-    assert(countDownLatch.await(10, TimeUnit.SECONDS))
->>>>>>> 963ea0d9
-
-      assert(secondRestartLatch.tryAwait(1, TimeUnit.SECONDS))
-      assert(countDownLatch.await(1, TimeUnit.SECONDS))
-
-<<<<<<< HEAD
+
+      assert(secondRestartLatch.tryAwait(10, TimeUnit.SECONDS))
+      assert(countDownLatch.await(10, TimeUnit.SECONDS))
+
       sleep(700L)
-=======
-    slave ! Crash
-    assert(stopLatch.tryAwait(10, TimeUnit.SECONDS))
-    sleep(500L)
-    assert(slave.isShutdown)
-  }
->>>>>>> 963ea0d9
-
-      slave ! Crash
-      assert(stopLatch.tryAwait(1, TimeUnit.SECONDS))
+
+      slave ! Crash
+      assert(stopLatch.tryAwait(10, TimeUnit.SECONDS))
       sleep(500L)
       assert(slave.isShutdown)
     }
@@ -285,45 +238,26 @@
       slave ! Crash
       slave ! Ping
 
-<<<<<<< HEAD
       // test restart and post restart ping
-      assert(restartLatch.tryAwait(1, TimeUnit.SECONDS))
-=======
-    // test restart and post restart ping
-    assert(restartLatch.tryAwait(10, TimeUnit.SECONDS))
->>>>>>> 963ea0d9
+      assert(restartLatch.tryAwait(10, TimeUnit.SECONDS))
 
       assert(!slave.isShutdown)
 
       // now crash again... should not restart
       slave ! Crash
 
-<<<<<<< HEAD
       // may not be running
       slave ! Ping
-      assert(countDownLatch.await(1, TimeUnit.SECONDS))
-=======
-    // may not be running
-    slave ! Ping
-    assert(countDownLatch.await(10, TimeUnit.SECONDS))
->>>>>>> 963ea0d9
+      assert(countDownLatch.await(10, TimeUnit.SECONDS))
 
       // may not be running
       slave ! Crash
 
-<<<<<<< HEAD
-      assert(stopLatch.tryAwait(1, TimeUnit.SECONDS))
-
-      assert(maxNoOfRestartsLatch.tryAwait(1, TimeUnit.SECONDS))
+      assert(stopLatch.tryAwait(10, TimeUnit.SECONDS))
+
+      assert(maxNoOfRestartsLatch.tryAwait(10, TimeUnit.SECONDS))
       sleep(500L)
       assert(slave.isShutdown)
     }
-=======
-    assert(stopLatch.tryAwait(10, TimeUnit.SECONDS))
-
-    assert(maxNoOfRestartsLatch.tryAwait(10, TimeUnit.SECONDS))
-    sleep(500L)
-    assert(slave.isShutdown)
->>>>>>> 963ea0d9
   }
 }
