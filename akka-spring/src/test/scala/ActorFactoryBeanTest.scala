/**
 * Copyright (C) 2009-2010 Scalable Solutions AB <http://scalablesolutions.se>
 */
package se.scalablesolutions.akka.spring

<<<<<<< HEAD
import se.scalablesolutions.akka.actor.{ActorRegistry, UntypedActorRef}
=======
import se.scalablesolutions.akka.actor.{ActorRegistry, ActorRef}
>>>>>>> 6ec0ebb2
import se.scalablesolutions.akka.spring.foo.PingActor

import org.junit.runner.RunWith
import org.springframework.context.support.ClassPathXmlApplicationContext
import org.scalatest.junit.JUnitRunner
import org.scalatest.{BeforeAndAfterAll, Spec}
import org.scalatest.matchers.ShouldMatchers

/**
 * Test for TypedActorFactoryBean
 * @author michaelkober
 */
@RunWith(classOf[JUnitRunner])
class ActorFactoryBeanTest extends Spec with ShouldMatchers with BeforeAndAfterAll {
  override protected def afterAll = ActorRegistry.shutdownAll

  describe("A ActorFactoryBean") {
    val bean = new ActorFactoryBean
    it("should have java getters and setters for all properties") {
      bean.setImplementation("java.lang.String")
      assert(bean.getImplementation == "java.lang.String")
      bean.setTimeout(1000)
      assert(bean.getTimeout == 1000)
    }

    it("should create a remote typed actor when a host is set") {
      bean.setHost("some.host.com");
      assert(bean.isRemote)
    }

    it("should create an typed actor with dispatcher if dispatcher is set") {
      val props = new DispatcherProperties()
      props.dispatcherType = "executor-based-event-driven"
      bean.setDispatcher(props);
      assert(bean.hasDispatcher)
    }

    it("should return the object type") {
      bean.setImplementation("java.lang.String")
      assert(bean.getObjectType == classOf[String])
    }

    it("should create a proxy of type PojoInf") {
      val bean = new ActorFactoryBean()
      bean.setInterface("se.scalablesolutions.akka.spring.PojoInf")
      bean.setImplementation("se.scalablesolutions.akka.spring.Pojo")
      bean.timeout = 1000
      bean.typed = AkkaSpringConfigurationTags.TYPED_ACTOR_TAG
      val entries = new PropertyEntries()
      val entry = new PropertyEntry()
      entry.name = "stringFromVal"
      entry.value = "tests rock"
      entries.add(entry)
      bean.setProperty(entries)
      assert(classOf[PojoInf].isAssignableFrom(bean.getObjectType))

      // Check that we have injected the depencency correctly
      val target = bean.createInstance.asInstanceOf[PojoInf]
      assert(target.getStringFromVal === entry.value)
    }

    it("should create an application context and verify dependency injection for tryped") {
      var ctx = new ClassPathXmlApplicationContext("appContext.xml");
      val ta = ctx.getBean("typedActor").asInstanceOf[PojoInf];
      assert(ta.isInitInvoked)
      assert(ta.getStringFromVal === "akka rocks")
      assert(ta.getStringFromRef === "spring rocks")
      assert(ta.gotApplicationContext)
      ctx.close
    }

    it("should create an application context and verify dependency injection for untyped actors") {
      var ctx = new ClassPathXmlApplicationContext("appContext.xml")
<<<<<<< HEAD
      val uta = ctx.getBean("untypedActor").asInstanceOf[UntypedActorRef]
      val ping = uta.actorRef.actor.asInstanceOf[PingActor]
=======
      val uta = ctx.getBean("untypedActor").asInstanceOf[ActorRef]
      val ping = uta.actor.asInstanceOf[PingActor]
>>>>>>> 6ec0ebb2
      assert(ping.getStringFromVal === "akka rocks")
      assert(ping.getStringFromRef === "spring rocks")
      assert(ping.gotApplicationContext)
      ctx.close
    }

    it("should stop the created typed actor when scope is singleton and the context is closed") {
      var ctx = new ClassPathXmlApplicationContext("appContext.xml");
<<<<<<< HEAD
      val target = ctx.getBean("untypedActor").asInstanceOf[UntypedActorRef]
      target.start
      assert(target.actorRef.isRunning)
      ctx.close
      assert(!target.actorRef.isRunning)
=======
      val target = ctx.getBean("untypedActor").asInstanceOf[ActorRef]
      target.start
      assert(target.isRunning)
      ctx.close
      assert(!target.isRunning)
>>>>>>> 6ec0ebb2
    }

    it("should stop the created untyped actor when scope is singleton and the context is closed") {
      var ctx = new ClassPathXmlApplicationContext("appContext.xml");
      val target = ctx.getBean("bean-singleton").asInstanceOf[SampleBeanIntf]
      assert(!target.down)
      ctx.close
      assert(target.down)
    }

    it("should not stop the created typed actor when scope is prototype and the context is closed") {
      var ctx = new ClassPathXmlApplicationContext("appContext.xml");
      val target = ctx.getBean("bean-prototype").asInstanceOf[SampleBeanIntf]
      assert(!target.down)
      ctx.close
      assert(!target.down)
    }
  }
}<|MERGE_RESOLUTION|>--- conflicted
+++ resolved
@@ -3,11 +3,7 @@
  */
 package se.scalablesolutions.akka.spring
 
-<<<<<<< HEAD
-import se.scalablesolutions.akka.actor.{ActorRegistry, UntypedActorRef}
-=======
 import se.scalablesolutions.akka.actor.{ActorRegistry, ActorRef}
->>>>>>> 6ec0ebb2
 import se.scalablesolutions.akka.spring.foo.PingActor
 
 import org.junit.runner.RunWith
@@ -81,13 +77,8 @@
 
     it("should create an application context and verify dependency injection for untyped actors") {
       var ctx = new ClassPathXmlApplicationContext("appContext.xml")
-<<<<<<< HEAD
-      val uta = ctx.getBean("untypedActor").asInstanceOf[UntypedActorRef]
-      val ping = uta.actorRef.actor.asInstanceOf[PingActor]
-=======
       val uta = ctx.getBean("untypedActor").asInstanceOf[ActorRef]
       val ping = uta.actor.asInstanceOf[PingActor]
->>>>>>> 6ec0ebb2
       assert(ping.getStringFromVal === "akka rocks")
       assert(ping.getStringFromRef === "spring rocks")
       assert(ping.gotApplicationContext)
@@ -96,19 +87,11 @@
 
     it("should stop the created typed actor when scope is singleton and the context is closed") {
       var ctx = new ClassPathXmlApplicationContext("appContext.xml");
-<<<<<<< HEAD
-      val target = ctx.getBean("untypedActor").asInstanceOf[UntypedActorRef]
-      target.start
-      assert(target.actorRef.isRunning)
-      ctx.close
-      assert(!target.actorRef.isRunning)
-=======
       val target = ctx.getBean("untypedActor").asInstanceOf[ActorRef]
       target.start
       assert(target.isRunning)
       ctx.close
       assert(!target.isRunning)
->>>>>>> 6ec0ebb2
     }
 
     it("should stop the created untyped actor when scope is singleton and the context is closed") {
