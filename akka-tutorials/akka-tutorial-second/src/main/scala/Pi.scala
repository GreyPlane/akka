/**
 * Copyright (C) 2009-2011 Typesafe Inc. <http://www.typesafe.com>
 */

package akka.tutorial.second

import akka.actor.Actor._
<<<<<<< HEAD
import akka.routing.{ Routing, CyclicIterator }
import Routing._
import akka.event.EventHandler
import akka.actor.{ Channel, Actor, PoisonPill, Timeout }
import akka.dispatch.Future

import System.{ currentTimeMillis ⇒ now }
=======
import akka.routing.Routing
import akka.event.EventHandler
import akka.actor.{Channel, Actor, PoisonPill}

import System.{currentTimeMillis => now}
import akka.routing.Routing.Broadcast
>>>>>>> 0fcc35d4

object Pi extends App {

  calculate(nrOfWorkers = 4, nrOfElements = 10000, nrOfMessages = 10000)

  // ====================
  // ===== Messages =====
  // ====================
  sealed trait PiMessage
  case object Calculate extends PiMessage
  case class Work(arg: Int, nrOfElements: Int) extends PiMessage
  case class Result(value: Double) extends PiMessage

  // ==================
  // ===== Worker =====
  // ==================
  class Worker() extends Actor {
    // define the work
    val calculatePiFor = (arg: Int, nrOfElements: Int) ⇒ {
      val range = (arg * nrOfElements) to ((arg + 1) * nrOfElements - 1)
      var acc = 0.0D
      range foreach (i ⇒ acc += 4 * math.pow(-1, i) / (2 * i + 1))
      acc
      //range map (j => 4 * math.pow(-1, j) / (2 * j + 1)) sum
    }

    def receive = {
      case Work(arg, nrOfElements) ⇒
        self reply Result(calculatePiFor(arg, nrOfElements)) // perform the work
    }
  }

  // ==================
  // ===== Master =====
  // ==================
  case class Master(nrOfWorkers: Int, nrOfElements: Int, nrOfMessages: Int) extends Actor {
    var pi: Double = _
    var nrOfResults: Int = _

    // create the workers
    val workers = Vector.fill(nrOfWorkers)(actorOf[Worker].start())

    // wrap them with a load-balancing router
    val router = Routing.newRoundRobinActorRef("pi",workers)

    // phase 1, can accept a Calculate message
    def scatter: Receive = {
      case Calculate ⇒
        // schedule work
        for (arg ← 0 until nrOfMessages) router ! Work(arg, nrOfElements)

        //Assume the gathering behavior
        this become gather(self.channel)
    }

    // phase 2, aggregate the results of the Calculation
    def gather(recipient: Channel[Any]): Receive = {
      case Result(value) ⇒
        // handle result from the worker
        pi += value
        nrOfResults += 1
        if (nrOfResults == nrOfMessages) {
          // send the pi result back to the guy who started the calculation
          recipient ! pi
          // shut ourselves down, we're done
          self.stop()
        }
    }

    // message handler starts at the scattering behavior
    def receive = scatter

    // when we are stopped, stop our team of workers and our router
    override def postStop() {
      // send a PoisonPill to all workers telling them to shut down themselves
      router ! Broadcast(PoisonPill)
      // send a PoisonPill to the router, telling him to shut himself down
      router ! PoisonPill
    }
  }

  // ==================
  // ===== Run it =====
  // ==================
  def calculate(nrOfWorkers: Int, nrOfElements: Int, nrOfMessages: Int) {
    // create the master
    val master = actorOf(new Master(nrOfWorkers, nrOfElements, nrOfMessages)).start()

    //start the calculation
    val start = now

    //send calculate message
    master.?(Calculate, Timeout(60000)).
      await.resultOrException match { //wait for the result, with a 60 seconds timeout
        case Some(pi) ⇒
          EventHandler.info(this, "\n\tPi estimate: \t\t%s\n\tCalculation time: \t%s millis".format(pi, (now - start)))
        case None ⇒
          EventHandler.error(this, "Pi calculation did not complete within the timeout.")
      }
  }
}<|MERGE_RESOLUTION|>--- conflicted
+++ resolved
@@ -5,22 +5,11 @@
 package akka.tutorial.second
 
 import akka.actor.Actor._
-<<<<<<< HEAD
-import akka.routing.{ Routing, CyclicIterator }
-import Routing._
-import akka.event.EventHandler
-import akka.actor.{ Channel, Actor, PoisonPill, Timeout }
-import akka.dispatch.Future
-
-import System.{ currentTimeMillis ⇒ now }
-=======
 import akka.routing.Routing
 import akka.event.EventHandler
-import akka.actor.{Channel, Actor, PoisonPill}
-
-import System.{currentTimeMillis => now}
+import System.{ currentTimeMillis ⇒ now }
 import akka.routing.Routing.Broadcast
->>>>>>> 0fcc35d4
+import akka.actor.{ Timeout, Channel, Actor, PoisonPill }
 
 object Pi extends App {
 
@@ -64,7 +53,7 @@
     val workers = Vector.fill(nrOfWorkers)(actorOf[Worker].start())
 
     // wrap them with a load-balancing router
-    val router = Routing.newRoundRobinActorRef("pi",workers)
+    val router = Routing.newRoundRobinActorRef("pi", workers)
 
     // phase 1, can accept a Calculate message
     def scatter: Receive = {
