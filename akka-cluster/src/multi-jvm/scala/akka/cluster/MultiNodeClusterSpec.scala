--- conflicted
+++ resolved
@@ -11,15 +11,11 @@
 import akka.testkit._
 import akka.util.duration._
 import akka.util.Duration
-<<<<<<< HEAD
+import org.scalatest.Suite
+import org.scalatest.TestFailedException
 import java.util.concurrent.ConcurrentHashMap
 import akka.actor.ActorPath
 import akka.actor.RootActorPath
-=======
-import org.scalatest.Suite
-import org.scalatest.TestFailedException
-import scala.util.control.NoStackTrace
->>>>>>> d91cd91f
 
 object MultiNodeClusterSpec {
   def clusterConfig: Config = ConfigFactory.parseString("""
@@ -42,7 +38,6 @@
 
   override def initialParticipants = roles.size
 
-<<<<<<< HEAD
   private val cachedAddresses = new ConcurrentHashMap[RoleName, Address]
 
   /**
@@ -66,7 +61,6 @@
    */
   implicit def role2Address(role: RoleName): Address = address(role)
 
-=======
   // Cluster tests are written so that if previous step (test method) failed
   // it will most likely not be possible to run next step. This ensures
   // fail fast of steps after the first failure.
@@ -85,7 +79,6 @@
       throw t
   }
 
->>>>>>> d91cd91f
   /**
    * The cluster node instance. Needs to be lazily created.
    */
@@ -203,8 +196,8 @@
     def compare(x: RoleName, y: RoleName) = addressOrdering.compare(address(x), address(y))
   }
 
-  def roleName(address: Address): Option[RoleName] = {
-    roles.find(node(_).address == address)
+  def roleName(addr: Address): Option[RoleName] = {
+    roles.find(address(_) == addr)
   }
 
 }