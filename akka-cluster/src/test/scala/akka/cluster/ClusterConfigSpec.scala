--- conflicted
+++ resolved
@@ -32,12 +32,8 @@
       JoinTimeout must be(60 seconds)
       NrOfGossipDaemons must be(4)
       AutoJoin must be(true)
-<<<<<<< HEAD
-      AutoDown must be(true)
+      AutoDown must be(false)
       UseDispatcher must be(Dispatchers.DefaultDispatcherId)
-=======
-      AutoDown must be(false)
->>>>>>> 98d78db8
       GossipDifferentViewProbability must be(0.8 plusOrMinus 0.0001)
       MaxGossipMergeRate must be(5.0 plusOrMinus 0.0001)
       SchedulerTickDuration must be(33 millis)
