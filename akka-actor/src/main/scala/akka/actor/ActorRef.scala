/**
 *  Copyright (C) 2009-2011 Typesafe Inc. <http://www.typesafe.com>
 */

package akka.actor

import akka.dispatch._
import akka.util._
import scala.collection.immutable.Stack
import java.lang.{ UnsupportedOperationException, IllegalStateException }
import akka.AkkaApplication
import akka.serialization.Serialization
import java.net.InetSocketAddress
<<<<<<< HEAD
import akka.remote.RemoteAddress
=======
import java.util.concurrent.TimeUnit
>>>>>>> 1577f8bc

/**
 * ActorRef is an immutable and serializable handle to an Actor.
 * <p/>
 * Create an ActorRef for an Actor by using the factory method on the Actor object.
 * <p/>
 * Here is an example on how to create an actor with a default constructor.
 * <pre>
 *   import Actor._
 *
 *   val actor = actorOf[MyActor]
 *   actor ! message
 *   actor.stop()
 * </pre>
 *
 * You can also create and start actors like this:
 * <pre>
 *   val actor = actorOf[MyActor]
 * </pre>
 *
 * Here is an example on how to create an actor with a non-default constructor.
 * <pre>
 *   import Actor._
 *
 *   val actor = actorOf(new MyActor(...))
 *   actor ! message
 *   actor.stop()
 * </pre>
 *
 * @author <a href="http://jonasboner.com">Jonas Bon&#233;r</a>
 */
abstract class ActorRef extends java.lang.Comparable[ActorRef] with Serializable {
  scalaRef: ScalaActorRef ⇒
  // Only mutable for RemoteServer in order to maintain identity across nodes

  /**
   * Returns the name for this actor. Locally unique (across siblings).
   */
  def name: String

  /**
   * Returns the path for this actor (from this actor up to the root actor).
   */
  def path: ActorPath

  /**
   * Returns the absolute address for this actor in the form hostname:port/path/to/actor.
   */
  def address: String

  /**
   * Comparison only takes address into account.
   */
  def compareTo(other: ActorRef) = this.address compareTo other.address

  /**
   * Sends the specified message to the sender, i.e. fire-and-forget semantics.<p/>
   * <pre>
   * actor.tell(message);
   * </pre>
   */
  def tell(msg: Any): Unit = this.!(msg)

  /**
   * Java API. <p/>
   * Sends the specified message to the sender, i.e. fire-and-forget
   * semantics, including the sender reference if possible (not supported on
   * all senders).<p/>
   * <pre>
   * actor.tell(message, context);
   * </pre>
   */
  def tell(msg: Any, sender: ActorRef): Unit = this.!(msg)(sender)

  /**
   * Akka Java API. <p/>
   * Sends a message asynchronously returns a future holding the eventual reply message.
   * <p/>
   * <b>NOTE:</b>
   * Use this method with care. In most cases it is better to use 'tell' together with the 'getContext().getSender()' to
   * implement request/response message exchanges.
   * <p/>
   * If you are sending messages using <code>ask</code> then you <b>have to</b> use <code>getContext().sender().tell(...)</code>
   * to send a reply message to the original sender. If not then the sender will block until the timeout expires.
   */
  def ask(message: AnyRef, timeout: Long): Future[AnyRef] = ?(message, Timeout(timeout)).asInstanceOf[Future[AnyRef]]

  /**
   * Forwards the message and passes the original sender actor as the sender.
   * <p/>
   * Works with '!' and '?'/'ask'.
   */
  def forward(message: Any)(implicit context: ActorContext) = postMessageToMailbox(message, context.sender)

  /**
   * Suspends the actor. It will not process messages while suspended.
   */
  def suspend(): Unit //TODO FIXME REMOVE THIS

  /**
   * Resumes a suspended actor.
   */
  def resume(): Unit //TODO FIXME REMOVE THIS

  /**
   * Shuts down the actor its dispatcher and message queue.
   */
  def stop(): Unit

  /**
   * Is the actor shut down?
   */
  def isShutdown: Boolean

  /**
   * Registers this actor to be a death monitor of the provided ActorRef
   * This means that this actor will get a Terminated()-message when the provided actor
   * is permanently terminated.
   *
   * @return the same ActorRef that is provided to it, to allow for cleaner invocations
   */
  def startsMonitoring(subject: ActorRef): ActorRef //TODO FIXME REMOVE THIS

  /**
   * Deregisters this actor from being a death monitor of the provided ActorRef
   * This means that this actor will not get a Terminated()-message when the provided actor
   * is permanently terminated.
   *
   * @return the same ActorRef that is provided to it, to allow for cleaner invocations
   */
  def stopsMonitoring(subject: ActorRef): ActorRef //TODO FIXME REMOVE THIS

  override def hashCode: Int = HashCode.hash(HashCode.SEED, address)

  override def equals(that: Any): Boolean = {
    that.isInstanceOf[ActorRef] &&
      that.asInstanceOf[ActorRef].address == address
  }

  override def toString = "Actor[%s]".format(address)
}

/**
 *  Local (serializable) ActorRef that is used when referencing the Actor on its "home" node.
 *
 * @author <a href="http://jonasboner.com">Jonas Bon&#233;r</a>
 */
class LocalActorRef private[akka] (
  _app: AkkaApplication,
  props: Props,
  _supervisor: ActorRef,
  val path: ActorPath,
  val systemService: Boolean = false,
  receiveTimeout: Option[Long] = None,
  hotswap: Stack[PartialFunction[Any, Unit]] = Props.noHotSwap)
  extends ActorRef with ScalaActorRef {

  def name = path.name

  def address: String = _app.address + path.toString

  private[this] val actorCell = new ActorCell(_app, this, props, _supervisor, receiveTimeout, hotswap)
  actorCell.start()

  /**
   * Is the actor shut down?
   * If this method returns true, it will never return false again, but if it returns false, you cannot be sure if it's alive still (race condition)
   */
  //FIXME TODO RENAME TO isTerminated
  def isShutdown: Boolean = actorCell.isShutdown

  /**
   * Suspends the actor so that it will not process messages until resumed. The
   * suspend request is processed asynchronously to the caller of this method
   * as well as to normal message sends: the only ordering guarantee is that
   * message sends done from the same thread after calling this method will not
   * be processed until resumed.
   */
  //FIXME TODO REMOVE THIS, NO REPLACEMENT
  def suspend(): Unit = actorCell.suspend()

  /**
   * Resumes a suspended actor.
   */
  //FIXME TODO REMOVE THIS, NO REPLACEMENT
  def resume(): Unit = actorCell.resume()

  /**
   * Shuts down the actor and its message queue
   */
  def stop(): Unit = actorCell.stop()

  /**
   * Registers this actor to be a death monitor of the provided ActorRef
   * This means that this actor will get a Terminated()-message when the provided actor
   * is permanently terminated.
   *
   * @return the same ActorRef that is provided to it, to allow for cleaner invocations
   */
  def startsMonitoring(subject: ActorRef): ActorRef = actorCell.startsMonitoring(subject)

  /**
   * Deregisters this actor from being a death monitor of the provided ActorRef
   * This means that this actor will not get a Terminated()-message when the provided actor
   * is permanently terminated.
   *
   * @return the same ActorRef that is provided to it, to allow for cleaner invocations
   */
  def stopsMonitoring(subject: ActorRef): ActorRef = actorCell.stopsMonitoring(subject)

  // ========= AKKA PROTECTED FUNCTIONS =========

  protected[akka] def underlying: ActorCell = actorCell

  // FIXME TODO: remove this method
  // @deprecated("This method does a spin-lock to block for the actor, which might never be there, do not use this", "2.0")
  protected[akka] def underlyingActorInstance: Actor = {
    var instance = actorCell.actor
    while ((instance eq null) && !actorCell.isShutdown) {
      try { Thread.sleep(1) } catch { case i: InterruptedException ⇒ }
      instance = actorCell.actor
    }
    instance
  }

  protected[akka] def sendSystemMessage(message: SystemMessage) { underlying.dispatcher.systemDispatch(underlying, message) }

  protected[akka] def postMessageToMailbox(message: Any, sender: ActorRef): Unit = actorCell.postMessageToMailbox(message, sender)

  def ?(message: Any)(implicit timeout: Timeout): Future[Any] = actorCell.provider.ask(message, this, timeout)

  protected[akka] override def restart(cause: Throwable): Unit = actorCell.restart(cause)

  @throws(classOf[java.io.ObjectStreamException])
  private def writeReplace(): AnyRef = actorCell.provider.serialize(this)
}

/**
 * This trait represents the Scala Actor API
 * There are implicit conversions in ../actor/Implicits.scala
 * from ActorRef -> ScalaActorRef and back
 */
trait ScalaActorRef { ref: ActorRef ⇒

  protected[akka] def sendSystemMessage(message: SystemMessage): Unit

  /**
   * Sends a one-way asynchronous message. E.g. fire-and-forget semantics.
   * <p/>
   *
   * If invoked from within an actor then the actor reference is implicitly passed on as the implicit 'sender' argument.
   * <p/>
   *
   * This actor 'sender' reference is then available in the receiving actor in the 'sender' member variable,
   * if invoked from within an Actor. If not then no sender is available.
   * <pre>
   *   actor ! message
   * </pre>
   * <p/>
   */
  def !(message: Any)(implicit sender: ActorRef = null): Unit = postMessageToMailbox(message, sender)

  /**
   * Sends a message asynchronously, returning a future which may eventually hold the reply.
   */
  def ?(message: Any)(implicit timeout: Timeout): Future[Any]

  def ?(message: Any, timeout: Timeout)(implicit ignore: Int = 0): Future[Any] = ?(message)(timeout)

  protected[akka] def postMessageToMailbox(message: Any, sender: ActorRef): Unit

  protected[akka] def restart(cause: Throwable): Unit
}

/**
 * Memento pattern for serializing ActorRefs transparently
 */

case class SerializedActorRef(hostname: String, port: Int, path: String) {
  import akka.serialization.Serialization.app

  def this(remoteAddress: RemoteAddress, path: String) = this(remoteAddress.hostname, remoteAddress.port, path)
  def this(remoteAddress: InetSocketAddress, path: String) = this(remoteAddress.getAddress.getHostAddress, remoteAddress.getPort, path) //TODO FIXME REMOVE

  @throws(classOf[java.io.ObjectStreamException])
  def readResolve(): AnyRef = {
    if (app.value eq null) throw new IllegalStateException(
      "Trying to deserialize a serialized ActorRef without an AkkaApplication in scope." +
        " Use akka.serialization.Serialization.app.withValue(akkaApplication) { ... }")
    app.value.provider.deserialize(this) match {
      case Some(actor) ⇒ actor
      case None        ⇒ throw new IllegalStateException("Could not deserialize ActorRef")
    }
  }
}

/**
 * Trait for ActorRef implementations where most of the methods are not supported.
 */
trait UnsupportedActorRef extends ActorRef with ScalaActorRef {

  private[akka] final val uuid: akka.actor.Uuid = newUuid()

  def startsMonitoring(actorRef: ActorRef): ActorRef = actorRef

  def stopsMonitoring(actorRef: ActorRef): ActorRef = actorRef

  def suspend(): Unit = ()

  def resume(): Unit = ()

  protected[akka] def restart(cause: Throwable): Unit = ()

  protected[akka] def sendSystemMessage(message: SystemMessage): Unit = ()

  protected[akka] def postMessageToMailbox(msg: Any, sender: ActorRef): Unit = ()

  def ?(message: Any)(implicit timeout: Timeout): Future[Any] =
    throw new UnsupportedOperationException("Not supported for %s".format(getClass.getName))
}

/**
 * Trait for ActorRef implementations where all methods contain default stubs.
 */
trait MinimalActorRef extends ActorRef with ScalaActorRef {

  private[akka] val uuid: Uuid = newUuid()
  def name: String = uuid.toString

  def startsMonitoring(actorRef: ActorRef): ActorRef = actorRef
  def stopsMonitoring(actorRef: ActorRef): ActorRef = actorRef

  def suspend(): Unit = ()
  def resume(): Unit = ()

  protected[akka] def restart(cause: Throwable): Unit = ()
  def stop(): Unit = ()

  def isShutdown = false

  protected[akka] def sendSystemMessage(message: SystemMessage) {}

  protected[akka] def postMessageToMailbox(msg: Any, sender: ActorRef) {}

  def ?(message: Any)(implicit timeout: Timeout): Future[Any] =
    throw new UnsupportedOperationException("Not supported for %s".format(getClass.getName))
}

case class DeadLetter(message: Any, sender: ActorRef)

object DeadLetterActorRef {
  class SerializedDeadLetterActorRef extends Serializable { //TODO implement as Protobuf for performance?
    @throws(classOf[java.io.ObjectStreamException])
    private def readResolve(): AnyRef = Serialization.app.value.deadLetters
  }

  val serialized = new SerializedDeadLetterActorRef
}

class DeadLetterActorRef(val app: AkkaApplication) extends MinimalActorRef {
  val brokenPromise = new KeptPromise[Any](Left(new ActorKilledException("In DeadLetterActorRef, promises are always broken.")))(app.dispatcher)

  override val name: String = "dead-letter"

  // FIXME (actor path): put this under the sys guardian supervisor
  val path: ActorPath = app.root / "sys" / name

  def address: String = app.address + path.toString

  override def isShutdown(): Boolean = true

  protected[akka] override def postMessageToMailbox(message: Any, sender: ActorRef): Unit =
    app.mainbus.publish(DeadLetter(message, sender))

  override def ?(message: Any)(implicit timeout: Timeout): Future[Any] = {
    app.mainbus.publish(DeadLetter(message, this))
    brokenPromise
  }

  @throws(classOf[java.io.ObjectStreamException])
  private def writeReplace(): AnyRef = DeadLetterActorRef.serialized
}

abstract class AskActorRef(protected val app: AkkaApplication)(timeout: Timeout = app.AkkaConfig.ActorTimeout, dispatcher: MessageDispatcher = app.dispatcher) extends MinimalActorRef {
  final val result = new DefaultPromise[Any](timeout)(dispatcher)

  // FIXME (actor path): put this under the tmp guardian supervisor
  val path: ActorPath = app.root / "tmp" / name

  def address: String = app.address + path.toString

  {
    val callback: Future[Any] ⇒ Unit = { _ ⇒ app.deathWatch.publish(Terminated(AskActorRef.this)); whenDone() }
    result onComplete callback
    result onTimeout callback
  }

  protected def whenDone(): Unit

  protected[akka] override def postMessageToMailbox(message: Any, sender: ActorRef): Unit = message match {
    case Status.Success(r) ⇒ result.completeWithResult(r)
    case Status.Failure(f) ⇒ result.completeWithException(f)
    case other             ⇒ result.completeWithResult(other)
  }

  protected[akka] override def sendSystemMessage(message: SystemMessage): Unit = message match {
    case _: Terminate ⇒ stop()
    case _            ⇒
  }

  override def ?(message: Any)(implicit timeout: Timeout): Future[Any] =
    new KeptPromise[Any](Left(new UnsupportedOperationException("Ask/? is not supported for %s".format(getClass.getName))))(dispatcher)

  override def isShutdown = result.isCompleted || result.isExpired

  override def stop(): Unit = if (!isShutdown) result.completeWithException(new ActorKilledException("Stopped"))

  @throws(classOf[java.io.ObjectStreamException])
  private def writeReplace(): AnyRef = app.provider.serialize(this)
}

import org.jboss.netty.akka.util.{ HashedWheelTimer, TimerTask }
class DefaultScheduler(hashedWheelTimer: HashedWheelTimer) extends Scheduler {

  def schedule(receiver: ActorRef, message: Any, initialDelay: Long, delay: Long, timeUnit: TimeUnit): Cancellable =
    new DefaultCancellable(hashedWheelTimer.newTimeout(createContinuousTask(receiver, message, delay, timeUnit), initialDelay, timeUnit))

  def scheduleOnce(runnable: Runnable, delay: Long, timeUnit: TimeUnit): Cancellable =
    new DefaultCancellable(hashedWheelTimer.newTimeout(createSingleTask(runnable), delay, timeUnit))

  def scheduleOnce(receiver: ActorRef, message: Any, delay: Long, timeUnit: TimeUnit): Cancellable =
    new DefaultCancellable(hashedWheelTimer.newTimeout(createSingleTask(receiver, message), delay, timeUnit))

  def schedule(f: () ⇒ Unit, initialDelay: Long, delay: Long, timeUnit: TimeUnit): Cancellable =
    new DefaultCancellable(hashedWheelTimer.newTimeout(createContinuousTask(f, delay, timeUnit), initialDelay, timeUnit))

  def scheduleOnce(f: () ⇒ Unit, delay: Long, timeUnit: TimeUnit): Cancellable =
    new DefaultCancellable(hashedWheelTimer.newTimeout(createSingleTask(f), delay, timeUnit))

  private def createSingleTask(runnable: Runnable): TimerTask =
    new TimerTask() { def run(timeout: org.jboss.netty.akka.util.Timeout) { runnable.run() } }

  private def createSingleTask(receiver: ActorRef, message: Any): TimerTask =
    new TimerTask { def run(timeout: org.jboss.netty.akka.util.Timeout) { receiver ! message } }

  private def createContinuousTask(receiver: ActorRef, message: Any, delay: Long, timeUnit: TimeUnit): TimerTask = {
    new TimerTask {
      def run(timeout: org.jboss.netty.akka.util.Timeout) {
        receiver ! message
        timeout.getTimer.newTimeout(this, delay, timeUnit)
      }
    }
  }

  private def createSingleTask(f: () ⇒ Unit): TimerTask =
    new TimerTask { def run(timeout: org.jboss.netty.akka.util.Timeout) { f() } }

  private def createContinuousTask(f: () ⇒ Unit, delay: Long, timeUnit: TimeUnit): TimerTask = {
    new TimerTask {
      def run(timeout: org.jboss.netty.akka.util.Timeout) {
        f()
        timeout.getTimer.newTimeout(this, delay, timeUnit)
      }
    }
  }

  private[akka] def stop() = hashedWheelTimer.stop()
}

class DefaultCancellable(timeout: org.jboss.netty.akka.util.Timeout) extends Cancellable {
  def cancel() { timeout.cancel() }

  def isCancelled: Boolean = { timeout.isCancelled }
}<|MERGE_RESOLUTION|>--- conflicted
+++ resolved
@@ -11,11 +11,8 @@
 import akka.AkkaApplication
 import akka.serialization.Serialization
 import java.net.InetSocketAddress
-<<<<<<< HEAD
 import akka.remote.RemoteAddress
-=======
 import java.util.concurrent.TimeUnit
->>>>>>> 1577f8bc
 
 /**
  * ActorRef is an immutable and serializable handle to an Actor.
@@ -175,7 +172,7 @@
 
   def name = path.name
 
-  def address: String = _app.address + path.toString
+  def address: String = _app.defaultAddress + path.toString
 
   private[this] val actorCell = new ActorCell(_app, this, props, _supervisor, receiveTimeout, hotswap)
   actorCell.start()
@@ -383,7 +380,7 @@
   // FIXME (actor path): put this under the sys guardian supervisor
   val path: ActorPath = app.root / "sys" / name
 
-  def address: String = app.address + path.toString
+  def address: String = app.defaultAddress + path.toString
 
   override def isShutdown(): Boolean = true
 
@@ -405,7 +402,7 @@
   // FIXME (actor path): put this under the tmp guardian supervisor
   val path: ActorPath = app.root / "tmp" / name
 
-  def address: String = app.address + path.toString
+  def address: String = app.defaultAddress + path.toString
 
   {
     val callback: Future[Any] ⇒ Unit = { _ ⇒ app.deathWatch.publish(Terminated(AskActorRef.this)); whenDone() }
@@ -435,58 +432,4 @@
 
   @throws(classOf[java.io.ObjectStreamException])
   private def writeReplace(): AnyRef = app.provider.serialize(this)
-}
-
-import org.jboss.netty.akka.util.{ HashedWheelTimer, TimerTask }
-class DefaultScheduler(hashedWheelTimer: HashedWheelTimer) extends Scheduler {
-
-  def schedule(receiver: ActorRef, message: Any, initialDelay: Long, delay: Long, timeUnit: TimeUnit): Cancellable =
-    new DefaultCancellable(hashedWheelTimer.newTimeout(createContinuousTask(receiver, message, delay, timeUnit), initialDelay, timeUnit))
-
-  def scheduleOnce(runnable: Runnable, delay: Long, timeUnit: TimeUnit): Cancellable =
-    new DefaultCancellable(hashedWheelTimer.newTimeout(createSingleTask(runnable), delay, timeUnit))
-
-  def scheduleOnce(receiver: ActorRef, message: Any, delay: Long, timeUnit: TimeUnit): Cancellable =
-    new DefaultCancellable(hashedWheelTimer.newTimeout(createSingleTask(receiver, message), delay, timeUnit))
-
-  def schedule(f: () ⇒ Unit, initialDelay: Long, delay: Long, timeUnit: TimeUnit): Cancellable =
-    new DefaultCancellable(hashedWheelTimer.newTimeout(createContinuousTask(f, delay, timeUnit), initialDelay, timeUnit))
-
-  def scheduleOnce(f: () ⇒ Unit, delay: Long, timeUnit: TimeUnit): Cancellable =
-    new DefaultCancellable(hashedWheelTimer.newTimeout(createSingleTask(f), delay, timeUnit))
-
-  private def createSingleTask(runnable: Runnable): TimerTask =
-    new TimerTask() { def run(timeout: org.jboss.netty.akka.util.Timeout) { runnable.run() } }
-
-  private def createSingleTask(receiver: ActorRef, message: Any): TimerTask =
-    new TimerTask { def run(timeout: org.jboss.netty.akka.util.Timeout) { receiver ! message } }
-
-  private def createContinuousTask(receiver: ActorRef, message: Any, delay: Long, timeUnit: TimeUnit): TimerTask = {
-    new TimerTask {
-      def run(timeout: org.jboss.netty.akka.util.Timeout) {
-        receiver ! message
-        timeout.getTimer.newTimeout(this, delay, timeUnit)
-      }
-    }
-  }
-
-  private def createSingleTask(f: () ⇒ Unit): TimerTask =
-    new TimerTask { def run(timeout: org.jboss.netty.akka.util.Timeout) { f() } }
-
-  private def createContinuousTask(f: () ⇒ Unit, delay: Long, timeUnit: TimeUnit): TimerTask = {
-    new TimerTask {
-      def run(timeout: org.jboss.netty.akka.util.Timeout) {
-        f()
-        timeout.getTimer.newTimeout(this, delay, timeUnit)
-      }
-    }
-  }
-
-  private[akka] def stop() = hashedWheelTimer.stop()
-}
-
-class DefaultCancellable(timeout: org.jboss.netty.akka.util.Timeout) extends Cancellable {
-  def cancel() { timeout.cancel() }
-
-  def isCancelled: Boolean = { timeout.isCancelled }
 }