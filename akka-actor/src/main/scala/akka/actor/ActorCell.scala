/**
 *  Copyright (C) 2009-2011 Typesafe Inc. <http://www.typesafe.com>
 */

package akka.actor

import akka.dispatch._
import scala.annotation.tailrec
import scala.collection.immutable.{ Stack, TreeMap }
import java.util.concurrent.TimeUnit
import akka.event.Logging.{ Debug, Warning, Error }

/**
 * The actor context - the view of the actor cell from the actor.
 * Exposes contextual information for the actor and the current message.
 * TODO: everything here for current compatibility - could be limited more
 */
trait ActorContext extends ActorRefFactory with TypedActorFactory {

  def self: ActorRef with ScalaActorRef

  def hasMessages: Boolean

  def receiveTimeout: Option[Long]

  def receiveTimeout_=(timeout: Option[Long]): Unit

  def become(behavior: Actor.Receive, discardOld: Boolean): Unit

  def hotswap: Stack[PartialFunction[Any, Unit]]

  def unbecome(): Unit

  def currentMessage: Envelope

  def currentMessage_=(invocation: Envelope): Unit

  def sender: ActorRef

  def children: Iterable[ActorRef]

  def dispatcher: MessageDispatcher

  def handleFailure(child: ActorRef, cause: Throwable): Unit

  def handleChildTerminated(child: ActorRef): Unit

  def system: ActorSystem

  def parent: ActorRef
}

private[akka] object ActorCell {
  val contextStack = new ThreadLocal[Stack[ActorContext]] {
    override def initialValue = Stack[ActorContext]()
  }

  val emptyChildrenRefs = TreeMap[String, ActorRef]()

  val emptyChildrenStats = TreeMap[ActorRef, ChildRestartStats]()
}

//vars don't need volatile since it's protected with the mailbox status
//Make sure that they are not read/written outside of a message processing (systemInvoke/invoke)
private[akka] class ActorCell(
  val system: ActorSystemImpl,
  val self: ActorRef with ScalaActorRef,
  val props: Props,
  val parent: ActorRef,
  var receiveTimeout: Option[Long],
  var hotswap: Stack[PartialFunction[Any, Unit]]) extends ActorContext {

  import ActorCell._

  def systemImpl = system

  protected final def guardian = self

  protected def typedActor = system.typedActor

  final def provider = system.provider

  var futureTimeout: Option[Cancellable] = None

  var childrenRefs = emptyChildrenRefs

  var childrenStats = emptyChildrenStats

  var currentMessage: Envelope = null

  var actor: Actor = _

  var stopping = false

  @inline
  final def dispatcher: MessageDispatcher = if (props.dispatcher == Props.defaultDispatcher) system.dispatcher else props.dispatcher

  final def isShutdown: Boolean = mailbox.isClosed

  @volatile //This must be volatile since it isn't protected by the mailbox status
  var mailbox: Mailbox = _

  def hasMessages: Boolean = mailbox.hasMessages

  final def start(): Unit = {
    mailbox = dispatcher.createMailbox(this)

    // ➡➡➡ NEVER SEND THE SAME SYSTEM MESSAGE OBJECT TO TWO ACTORS ⬅⬅⬅
    parent.sendSystemMessage(akka.dispatch.Supervise(self))

    dispatcher.attach(this)
  }

  // ➡➡➡ NEVER SEND THE SAME SYSTEM MESSAGE OBJECT TO TWO ACTORS ⬅⬅⬅
  final def suspend(): Unit = dispatcher.systemDispatch(this, Suspend())

  // ➡➡➡ NEVER SEND THE SAME SYSTEM MESSAGE OBJECT TO TWO ACTORS ⬅⬅⬅
  final def resume(): Unit = dispatcher.systemDispatch(this, Resume())

  // ➡➡➡ NEVER SEND THE SAME SYSTEM MESSAGE OBJECT TO TWO ACTORS ⬅⬅⬅
  private[akka] def stop(): Unit = dispatcher.systemDispatch(this, Terminate())

  final def startsWatching(subject: ActorRef): ActorRef = {
    // ➡➡➡ NEVER SEND THE SAME SYSTEM MESSAGE OBJECT TO TWO ACTORS ⬅⬅⬅
    dispatcher.systemDispatch(this, Link(subject))
    subject
  }

  final def stopsWatching(subject: ActorRef): ActorRef = {
    // ➡➡➡ NEVER SEND THE SAME SYSTEM MESSAGE OBJECT TO TWO ACTORS ⬅⬅⬅
    dispatcher.systemDispatch(this, Unlink(subject))
    subject
  }

  final def children: Iterable[ActorRef] = childrenStats.keys

  final def getChild(name: String): Option[ActorRef] = {
    val isClosed = mailbox.isClosed // fence plus volatile read
    if (isClosed) None
    else childrenRefs.get(name)
  }

  final def tell(message: Any, sender: ActorRef): Unit =
    dispatcher.dispatch(this, Envelope(message, if (sender eq null) system.deadLetters else sender))

  final def sender: ActorRef = currentMessage match {
    case null                      ⇒ system.deadLetters
    case msg if msg.sender ne null ⇒ msg.sender
    case _                         ⇒ system.deadLetters
  }

  //This method is in charge of setting up the contextStack and create a new instance of the Actor
  protected def newActor(): Actor = {
    val stackBefore = contextStack.get
    contextStack.set(stackBefore.push(this))
    try {
      val instance = props.creator()

      if (instance eq null)
        throw ActorInitializationException(self, "Actor instance passed to actorOf can't be 'null'")

      instance
    } finally {
      val stackAfter = contextStack.get
      if (stackAfter.nonEmpty)
        contextStack.set(if (stackAfter.head eq null) stackAfter.pop.pop else stackAfter.pop) // pop null marker plus our context
    }
  }

  final def systemInvoke(message: SystemMessage) {

    def create(): Unit = try {
      val created = newActor()
      actor = created
      created.preStart()
      checkReceiveTimeout
      if (system.settings.DebugLifecycle) system.eventStream.publish(Debug(self, "started (" + actor + ")"))
    } catch {
      case e ⇒
        try {
          system.eventStream.publish(Error(e, self, "error while creating actor"))
          // prevent any further messages to be processed until the actor has been restarted
          dispatcher.suspend(this)
        } finally {
          parent.tell(Failed(ActorInitializationException(self, "exception during creation", e)), self)
        }
    }

    def recreate(cause: Throwable): Unit = try {
      val failedActor = actor
      if (system.settings.DebugLifecycle) system.eventStream.publish(Debug(self, "restarting"))
      val freshActor = newActor()
      if (failedActor ne null) {
        val c = currentMessage //One read only plz
        try {
          failedActor.preRestart(cause, if (c ne null) Some(c.message) else None)
        } finally {
          clearActorFields()
          currentMessage = null
          actor = null
        }
      }
      actor = freshActor // assign it here so if preStart fails, we can null out the sef-refs next call
      freshActor.postRestart(cause)
      if (system.settings.DebugLifecycle) system.eventStream.publish(Debug(self, "restarted"))

      dispatcher.resume(this) //FIXME should this be moved down?

      props.faultHandler.handleSupervisorRestarted(cause, self, children)
    } catch {
      case e ⇒ try {
        system.eventStream.publish(Error(e, self, "error while creating actor"))
        // prevent any further messages to be processed until the actor has been restarted
        dispatcher.suspend(this)
      } finally {
        parent.tell(Failed(ActorInitializationException(self, "exception during re-creation", e)), self)
      }
    }

    def suspend(): Unit = dispatcher suspend this

    def resume(): Unit = dispatcher resume this

    def terminate() {
      receiveTimeout = None
      cancelReceiveTimeout

      val c = children
      if (c.isEmpty) doTerminate()
      else {
        if (system.settings.DebugLifecycle) system.eventStream.publish(Debug(self, "stopping"))
        for (child ← c) child.stop()
        stopping = true
      }
    }

    def supervise(child: ActorRef): Unit = {
      val stats = childrenStats
      if (!stats.contains(child)) {
        childrenRefs = childrenRefs.updated(child.name, child)
        childrenStats = childrenStats.updated(child, ChildRestartStats())
        if (system.settings.DebugLifecycle) system.eventStream.publish(Debug(self, "now supervising " + child))
      } else system.eventStream.publish(Warning(self, "Already supervising " + child))
    }

    try {
      val isClosed = mailbox.isClosed //Fence plus volatile read
      if (!isClosed) {
        if (stopping) message match {
          case Terminate() ⇒ terminate() // to allow retry
          case _           ⇒
        }
        else message match {
          case Create()        ⇒ create()
          case Recreate(cause) ⇒ recreate(cause)
          case Link(subject) ⇒
            system.deathWatch.subscribe(self, subject)
            if (system.settings.DebugLifecycle) system.eventStream.publish(Debug(self, "now monitoring " + subject))
          case Unlink(subject) ⇒
            system.deathWatch.unsubscribe(self, subject)
            if (system.settings.DebugLifecycle) system.eventStream.publish(Debug(self, "stopped monitoring " + subject))
          case Suspend()        ⇒ suspend()
          case Resume()         ⇒ resume()
          case Terminate()      ⇒ terminate()
          case Supervise(child) ⇒ supervise(child)
        }
      }
    } catch {
      case e ⇒ //Should we really catch everything here?
        system.eventStream.publish(Error(e, self, "error while processing " + message))
        //TODO FIXME How should problems here be handled?
        throw e
    }
  }

  final def invoke(messageHandle: Envelope) {
    try {
      val isClosed = mailbox.isClosed //Fence plus volatile read
      if (!isClosed) {
        currentMessage = messageHandle
        try {
          try {
            cancelReceiveTimeout() // FIXME: leave this here?
            messageHandle.message match {
              case msg: AutoReceivedMessage ⇒ autoReceiveMessage(messageHandle)
              case msg ⇒
                if (stopping) {
                  // receiving Terminated in response to stopping children is too common to generate noise
                  if (!msg.isInstanceOf[Terminated]) system.deadLetterMailbox.enqueue(self, messageHandle)
                } else {
                  actor(msg)
                }
            }
            currentMessage = null // reset current message after successful invocation
          } catch {
            case e ⇒
              system.eventStream.publish(Error(e, self, e.getMessage))

              // prevent any further messages to be processed until the actor has been restarted
              dispatcher.suspend(this)

              // make sure that InterruptedException does not leave this thread
              if (e.isInstanceOf[InterruptedException]) {
                val ex = ActorInterruptedException(e)
                props.faultHandler.handleSupervisorFailing(self, children)
                parent.tell(Failed(ex), self)
                throw e //Re-throw InterruptedExceptions as expected
              } else {
                props.faultHandler.handleSupervisorFailing(self, children)
                parent.tell(Failed(e), self)
              }
          } finally {
            checkReceiveTimeout // Reschedule receive timeout
          }
        } catch {
          case e ⇒
            system.eventStream.publish(Error(e, self, e.getMessage))
            throw e
        }
      }
    }
  }

  def become(behavior: Actor.Receive, discardOld: Boolean = true) {
    if (discardOld) unbecome()
    hotswap = hotswap.push(behavior)
  }

  def unbecome() {
    val h = hotswap
    if (h.nonEmpty) hotswap = h.pop
  }

  def autoReceiveMessage(msg: Envelope) {
    if (system.settings.DebugAutoReceive) system.eventStream.publish(Debug(self, "received AutoReceiveMessage " + msg))

    if (stopping) msg.message match {
      case ChildTerminated ⇒ handleChildTerminated(sender)
      case _               ⇒ system.deadLetterMailbox.enqueue(self, msg)
    }
    else msg.message match {
      case HotSwap(code, discardOld) ⇒ become(code(self), discardOld)
      case RevertHotSwap             ⇒ unbecome()
      case Failed(cause)             ⇒ handleFailure(sender, cause)
      case ChildTerminated           ⇒ handleChildTerminated(sender)
      case Kill                      ⇒ throw new ActorKilledException("Kill")
      case PoisonPill                ⇒ self.stop()
    }
  }

  private def doTerminate() {
<<<<<<< HEAD
    if (!app.provider.evict(self.path.toString))
      app.eventStream.publish(Warning(self, "evict of " + self.path.toString + " failed"))

=======
    system.provider.evict(self.path.toString)
>>>>>>> 62032cb1
    dispatcher.detach(this)

    try {
      val a = actor
      if (a ne null) a.postStop()
    } finally {
      try {
        parent.tell(ChildTerminated, self)
        system.deathWatch.publish(Terminated(self))
        if (system.settings.DebugLifecycle) system.eventStream.publish(Debug(self, "stopped"))
      } finally {
        currentMessage = null
        clearActorFields()
      }
    }
  }

  final def handleFailure(child: ActorRef, cause: Throwable): Unit = childrenStats.get(child) match {
    case Some(stats) ⇒ if (!props.faultHandler.handleFailure(child, cause, stats, childrenStats)) throw cause
    case None        ⇒ system.eventStream.publish(Warning(self, "dropping Failed(" + cause + ") from unknown child"))
  }

  final def handleChildTerminated(child: ActorRef): Unit = {
    childrenRefs -= child.name
    childrenStats -= child
    props.faultHandler.handleChildTerminated(child, children)
    if (stopping && childrenStats.isEmpty) doTerminate()
  }

  // ➡➡➡ NEVER SEND THE SAME SYSTEM MESSAGE OBJECT TO TWO ACTORS ⬅⬅⬅
  final def restart(cause: Throwable): Unit = dispatcher.systemDispatch(this, Recreate(cause))

  final def checkReceiveTimeout() {
    cancelReceiveTimeout()
    val recvtimeout = receiveTimeout
    if (recvtimeout.isDefined && dispatcher.mailboxIsEmpty(this)) {
      //Only reschedule if desired and there are currently no more messages to be processed
      futureTimeout = Some(system.scheduler.scheduleOnce(self, ReceiveTimeout, recvtimeout.get, TimeUnit.MILLISECONDS))
    }
  }

  final def cancelReceiveTimeout() {
    if (futureTimeout.isDefined) {
      futureTimeout.get.cancel()
      futureTimeout = None
    }
  }

  final def clearActorFields(): Unit = setActorFields(context = null, self = null)

  final def setActorFields(context: ActorContext, self: ActorRef) {
    @tailrec
    def lookupAndSetField(clazz: Class[_], actor: Actor, name: String, value: Any): Boolean = {
      val success = try {
        val field = clazz.getDeclaredField(name)
        field.setAccessible(true)
        field.set(actor, value)
        true
      } catch {
        case e: NoSuchFieldException ⇒ false
      }

      if (success) true
      else {
        val parent = clazz.getSuperclass
        if (parent eq null) throw new IllegalActorStateException(toString + " is not an Actor since it have not mixed in the 'Actor' trait")
        lookupAndSetField(parent, actor, name, value)
      }
    }
    val a = actor
    if (a ne null) {
      lookupAndSetField(a.getClass, a, "context", context)
      lookupAndSetField(a.getClass, a, "self", self)
    }
  }
}<|MERGE_RESOLUTION|>--- conflicted
+++ resolved
@@ -349,13 +349,9 @@
   }
 
   private def doTerminate() {
-<<<<<<< HEAD
-    if (!app.provider.evict(self.path.toString))
-      app.eventStream.publish(Warning(self, "evict of " + self.path.toString + " failed"))
-
-=======
-    system.provider.evict(self.path.toString)
->>>>>>> 62032cb1
+    if (!system.provider.evict(self.path.toString))
+      system.eventStream.publish(Warning(self, "evict of " + self.path.toString + " failed"))
+
     dispatcher.detach(this)
 
     try {
