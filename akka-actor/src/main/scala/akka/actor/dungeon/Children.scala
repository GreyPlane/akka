--- conflicted
+++ resolved
@@ -9,13 +9,7 @@
 import scala.annotation.tailrec
 import scala.collection.immutable
 import scala.util.control.NonFatal
-<<<<<<< HEAD
 import scala.annotation.nowarn
-=======
-
-import com.github.ghik.silencer.silent
-
->>>>>>> b5706dd1
 import akka.actor._
 import akka.annotation.InternalStableApi
 import akka.serialization.{ Serialization, SerializationExtension, Serializers }
@@ -135,7 +129,7 @@
     actor.asInstanceOf[InternalActorRef].stop()
   }
 
-  @silent private def _preventPrivateUnusedErasure = {
+  @nowarn private def _preventPrivateUnusedErasure = {
     _childrenRefsDoNotCallMeDirectly
     _functionRefsDoNotCallMeDirectly
     _nextNameDoNotCallMeDirectly
