/**
 * Copyright (C) 2009-2010 Scalable Solutions AB <http://scalablesolutions.se>
 */

package akka.actor

<<<<<<< HEAD
import akka.stm.Ref
import akka.stm.local._

=======
import scala.collection.mutable
>>>>>>> f6547b1b
import java.util.concurrent.{ScheduledFuture, TimeUnit}

trait FSM[S, D] {
  this: Actor =>

  type StateFunction = scala.PartialFunction[Event, State]

  /** DSL */
  protected final def inState(stateName: S)(stateFunction: StateFunction) = {
    register(stateName, stateFunction)
  }

  protected final def setInitialState(stateName: S, stateData: D, timeout: Option[Long] = None) = {
    setState(State(stateName, stateData, timeout))
  }

  protected final def goto(nextStateName: S): State = {
    State(nextStateName, currentState.stateData)
  }

  protected final def stay(): State = {
    goto(currentState.stateName)
  }

  protected final def stop(): State = {
    stop(Normal)
  }

  protected final def stop(reason: Reason): State = {
    stop(reason, currentState.stateData)
  }

  protected final def stop(reason: Reason, stateData: D): State = {
    self ! Stop(reason, stateData)
    stay
  }

  def whenUnhandled(stateFunction: StateFunction) = {
    handleEvent = stateFunction
  }

  def onTermination(terminationHandler: PartialFunction[Reason, Unit]) = {
    terminateEvent = terminationHandler
  }

  /** FSM State data and default handlers */
  private var currentState: State = _
  private var timeoutFuture: Option[ScheduledFuture[AnyRef]] = None

  private val transitions = mutable.Map[S, StateFunction]()
  private def register(name: S, function: StateFunction) {
    if (transitions contains name) {
      transitions(name) = transitions(name) orElse function
    } else {
      transitions(name) = function
    }
  }

  private var handleEvent: StateFunction = {
    case Event(value, stateData) =>
      log.warning("Event %s not handled in state %s, staying at current state", value, currentState.stateName)
      stay
  }

  private var terminateEvent: PartialFunction[Reason, Unit] = {
    case failure@Failure(_) => log.error("Stopping because of a %s", failure)
    case reason => log.info("Stopping because of reason: %s", reason)
  }

  override final protected def receive: Receive = {
    case Stop(reason, stateData) =>
      terminateEvent.apply(reason)
      self.stop
    case StateTimeout if (self.dispatcher.mailboxSize(self) > 0) =>
    log.trace("Ignoring StateTimeout - ")
    // state timeout when new message in queue, skip this timeout
    case value => {
      timeoutFuture = timeoutFuture.flatMap {ref => ref.cancel(true); None}
      val event = Event(value, currentState.stateData)
      val nextState = (transitions(currentState.stateName) orElse handleEvent).apply(event)
      setState(nextState)
    }
  }

  private def setState(nextState: State) = {
    if (!transitions.contains(nextState.stateName)) {
      stop(Failure("Next state %s does not exist".format(nextState.stateName)))
    } else {
      currentState = nextState
      currentState.timeout.foreach {
        t =>
          timeoutFuture = Some(Scheduler.scheduleOnce(self, StateTimeout, t, TimeUnit.MILLISECONDS))
      }
    }
  }

  case class Event(event: Any, stateData: D)

  case class State(stateName: S, stateData: D, timeout: Option[Long] = None) {

    def until(timeout: Long): State = {
      copy(timeout = Some(timeout))
    }

    def replying(replyValue:Any): State = {
      self.sender match {
        case Some(sender) => sender ! replyValue
        case None => log.error("Unable to send reply value %s, no sender reference to reply to", replyValue)
      }
      this
    }

    def using(nextStateDate: D): State = {
      copy(stateData = nextStateDate)
    }
  }

  sealed trait Reason
  case object Normal extends Reason
  case object Shutdown extends Reason
  case class Failure(cause: Any) extends Reason

  case object StateTimeout
  
  private case class Stop(reason: Reason, stateData: D)
}<|MERGE_RESOLUTION|>--- conflicted
+++ resolved
@@ -4,13 +4,7 @@
 
 package akka.actor
 
-<<<<<<< HEAD
-import akka.stm.Ref
-import akka.stm.local._
-
-=======
 import scala.collection.mutable
->>>>>>> f6547b1b
 import java.util.concurrent.{ScheduledFuture, TimeUnit}
 
 trait FSM[S, D] {
